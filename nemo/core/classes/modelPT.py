--- conflicted
+++ resolved
@@ -1151,15 +1151,11 @@
             Please create a new model using an updated config to properly update the model.
         """
         self._cfg = cfg
-<<<<<<< HEAD
-        self._set_hparams({'cfg': self._cfg})
-=======
         self._set_hparams(OmegaConf.create({'cfg': self._cfg}))
 
         # TODO: Remove in NeMo 1.7 (or when PTL fixes this on their end)
         if hasattr(self, '_hparams_initial') and 'cfg' in self._hparams_initial:
             self._hparams_initial['cfg'] = OmegaConf.to_object(self._cfg)
->>>>>>> 66b5b07b
 
     @staticmethod
     def _is_model_being_restored() -> bool:
