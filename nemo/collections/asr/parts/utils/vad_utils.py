# Copyright (c) 2020, NVIDIA CORPORATION.  All rights reserved.
#
# Licensed under the Apache License, Version 2.0 (the "License");
# you may not use this file except in compliance with the License.
# You may obtain a copy of the License at
#
#     http://www.apache.org/licenses/LICENSE-2.0
#
# Unless required by applicable law or agreed to in writing, software
# distributed under the License is distributed on an "AS IS" BASIS,
# WITHOUT WARRANTIES OR CONDITIONS OF ANY KIND, either express or implied.
# See the License for the specific language governing permissions and
# limitations under the License.
import glob
import json
import os
import shutil
from itertools import repeat
import multiprocessing
import math
import IPython.display as ipd
import librosa
import matplotlib.pyplot as plt
import numpy as np
import pandas as pd
import torch
from pyannote.core import Annotation, Segment
from pyannote.metrics import detection
from sklearn.model_selection import ParameterGrid

from nemo.collections.asr.models import EncDecClassificationModel
from nemo.utils import logging


from typing import Dict, List, Tuple

try:
    from torch.cuda.amp import autocast
except ImportError:
    from contextlib import contextmanager

    @contextmanager
    def autocast(enabled=None):
        yield


"""
This file contains all the utility functions required for voice activity detection. 
"""


def prepare_manifest(config):
    """
    Perform VAD on long audio snippet might cause CUDA out of memory issue. 
    Automatically split manifest entry by split_duration to avoid the potential memory issue.
    """
    if 'prepared_manfiest_vad_input' in config and config['prepared_manfiest_vad_input']:
        manifest_vad_input = config['prepared_manfiest_vad_input']
    else:
        manifest_vad_input = "manifest_vad_input.json"

    # input_list is a list of variable ['audio_filepath': i, "offset": xxx, "duration": xxx])
    if type(config['input']) == str:
        input_list = []
        with open(config['input'], 'r') as manifest:
            for line in manifest.readlines():
                input_list.append(json.loads(line.strip()))
    elif type(config['input']) == list:
        input_list = config['input']
    else:
        raise ValueError(
            "The input for manifest preparation would either be a string of the filepath to manifest or a list of {'audio_filepath': i, 'offset': 0, 'duration': null} "
        )

    p = multiprocessing.Pool(processes=config['num_workers'])
    args_func = {
        'label': 'infer',
        'split_duration': config['split_duration'],
        'window_length_in_sec': config['window_length_in_sec'],
    }

    results = p.starmap(write_vad_infer_manifest, zip(input_list, repeat(args_func)))
    p.close()

    if os.path.exists(manifest_vad_input):
        logging.info("The prepared manifest file exists. Overwriting!")
        os.remove(manifest_vad_input)

    with open(manifest_vad_input, 'a') as fout:
        for res in results:
            for r in res:
                json.dump(r, fout)
                fout.write('\n')
                fout.flush()
    return manifest_vad_input


def write_vad_infer_manifest(file, args_func):
    """
    Used by prepare_manifest.
    Given a list of files, write them to manifest for dataloader with restrictions.
    Args:
        files (json) : file to be processed
        label (str): label for audio snippet.
        split_duration (float): max duration of each audio clip (each line in json)
        window_length_in_sec (float) : length of window for generating the frame. Used for taking care of joint. 
    Returns:
        res (list) : list of generated metadata line of json for file
    """
    res = []
    label = args_func['label']
    split_duration = args_func['split_duration']
    window_length_in_sec = args_func['window_length_in_sec']
    filepath = file['audio_filepath']
    in_duration = file['duration']
    in_offset = file['offset']

    try:
        sr = 16000
        x, _sr = librosa.load(filepath, sr=sr, offset=in_offset, duration=in_duration)
        duration = librosa.get_duration(y=x, sr=sr)
        left = duration
        current_offset = in_offset

        status = 'single'
        while left > 0:
            if left <= split_duration:
                if status == 'single':
                    write_duration = left
                    current_offset = 0
                else:
                    status = 'end'
                    write_duration = left + window_length_in_sec
                    current_offset -= window_length_in_sec
                offset_inc = left
                left = 0
            else:
                if status == 'start' or status == 'next':
                    status = 'next'
                else:
                    status = 'start'

                if status == 'start':
                    write_duration = split_duration
                    offset_inc = split_duration
                else:
                    write_duration = split_duration + window_length_in_sec
                    current_offset -= window_length_in_sec
                    offset_inc = split_duration + window_length_in_sec

                left -= split_duration

            metadata = {
                'audio_filepath': filepath,
                'duration': write_duration,
                'label': label,
                'text': '_',
                'offset': current_offset,
            }
            res.append(metadata)

            current_offset += offset_inc

    except Exception as e:
        err_file = "error.log"
<<<<<<< HEAD
        with open(err_file, 'w') as fout:
            fout.write(file + ":" + str(e))
=======
        with open(err_file, 'w', encoding='utf-8') as fout:
            fout.write(filepath + ":" + str(e))
>>>>>>> da2b4023
    return res


def get_vad_stream_status(data):
    """
    Generate a list of status for each snippet in manifest. A snippet should be in single, start, next or end status. 
    Used for concatenate to full audio file.
    Args:
        data (list): list of filepath of audio snippet
    Returns:
        status (list): list of status of each snippet.
    """
    if len(data) == 1:
        return ['single']

    status = [None] * len(data)
    for i in range(len(data)):
        if i == 0:
            status[i] = 'start' if data[i] == data[i + 1] else 'single'
        elif i == len(data) - 1:
            status[i] = 'end' if data[i] == data[i - 1] else 'single'
        else:
            if data[i] != data[i - 1] and data[i] == data[i + 1]:
                status[i] = 'start'
            elif data[i] == data[i - 1] and data[i] == data[i + 1]:
                status[i] = 'next'
            elif data[i] == data[i - 1] and data[i] != data[i + 1]:
                status[i] = 'end'
            else:
                status[i] = 'single'
    return status


def load_tensor_from_file(filepath: str) -> Tuple[torch.Tensor, str]:
    frame = []
    with open(filepath, "r") as f:
        for line in f.readlines():
            frame.append(float(line))

    name = filepath.split("/")[-1].rsplit(".", 1)[0] 
    return torch.tensor(frame), name

    
def generate_overlap_vad_seq(
    frame_pred_dir: str, smoothing_method: str, overlap: float, window_length_in_sec: float, shift_length_in_sec: float, num_workers: int, out_dir: str = None
):
    """
    Gnerate predictions with overlapping input windows/segments. Then a smoothing filter is applied to decide the label for a frame spanned by multiple windows. 
    Two common smoothing filters are supported: majority vote (median) and average (mean).
    Args:
        frame_pred_dir (str): Directory of frame prediction file to be processed.
        smoothing_method (str): median or mean smoothing filter.
        overlap (float): amounts of overlap of adjacent windows.
        window_length_in_sec (float): length of window for generating the frame.
        shift_length_in_sec (float): amount of shift of window for generating the frame.
        out_dir (str): directory of generated predictions.
        num_workers(float): number of process for multiprocessing
    Returns:
        overlap_out_dir(str): directory of generate predictions.
    """

    p = multiprocessing.Pool(processes=num_workers)
    frame_filepathlist = glob.glob(frame_pred_dir + "/*.frame")
    if out_dir:
        overlap_out_dir = out_dir
    else:
        overlap_out_dir = frame_pred_dir + "/overlap_smoothing_output" + "_" + smoothing_method + "_" + str(overlap)

    if not os.path.exists(overlap_out_dir):
        os.mkdir(overlap_out_dir)

    per_args = {
        "overlap": overlap,
        "window_length_in_sec": window_length_in_sec,
        "shift_length_in_sec": shift_length_in_sec,
        "out_dir": overlap_out_dir,
        "smoothing_method": smoothing_method,
    }
    
    p.starmap(generate_overlap_vad_seq_per_file, zip(frame_filepathlist, repeat(per_args)))
    p.close()
    p.join()

    return overlap_out_dir


@torch.jit.script
def generate_overlap_vad_seq_per_tensor(frame: torch.Tensor, per_args: Dict[str, float], smoothing_method: str) -> torch.Tensor:
    """
    Use generated frame prediction (generated by shifting window of shift_length_in_sec (10ms)) to generate prediction with overlapping input window/segments
    See discription in generate_overlap_vad_seq.
    """
    # This function is under refactoring for vectorization
    # but this is okay for now

    # try:
    # smoothing_method = per_args['smoothing_method']

    overlap = per_args['overlap']
    window_length_in_sec = per_args['window_length_in_sec']
    shift_length_in_sec = per_args['shift_length_in_sec']

    shift = int(shift_length_in_sec / 0.01)  # number of units of shift
    seg = int((window_length_in_sec / 0.01 + 1))  # number of units of each window/segment

    jump_on_target = int(seg * (1 - overlap))  # jump on target generated sequence
    jump_on_frame = int(jump_on_target / shift)  # jump on input frame sequence

    if jump_on_frame < 1:
        raise ValueError(
            f"Note we jump over frame sequence to generate overlapping input segments. \n \
        Your input makes jump_on_fram={jump_on_frame} < 1 which is invalid because it cannot jump and will stuck.\n \
        Please try different window_length_in_sec, shift_length_in_sec and overlap choices. \n \
        jump_on_target = int(seg * (1 - overlap)) \n \
        jump_on_frame  = int(jump_on_frame/shift) "
        )

    target_len = int(len(frame) * shift)

    if smoothing_method == 'mean':
        preds = torch.zeros(target_len)
        pred_count = torch.zeros(target_len)

        for i, og_pred in enumerate(frame):
            if i % jump_on_frame != 0:
                continue
            start = i * shift
            end = start + seg
            preds[start:end] = preds[start:end] + og_pred
            pred_count[start:end] = pred_count[start:end] + 1

        preds = preds / pred_count
        last_non_zero_pred = preds[pred_count != 0][-1]
        preds[pred_count == 0] = last_non_zero_pred

    elif smoothing_method == 'median':
        preds = [torch.empty(0) for _ in range(target_len)]
        for i, og_pred in enumerate(frame):
            if i % jump_on_frame != 0:
                continue

            start = i * shift
            end = start + seg
            for j in range(start, end):
                if j <= target_len - 1:
                    preds[j] = torch.cat((preds[j], og_pred.unsqueeze(0)), 0)

        preds =  torch.stack([torch.nanquantile(l, q=0.5) for l in preds])
        nan_idx = torch.isnan(preds)
        last_non_nan_pred = preds[~nan_idx][-1]
        preds[nan_idx] = last_non_nan_pred

    else:
        raise ValueError("smoothing_method should be either mean or median")

    return preds

    # except Exception as e:
    #     raise (e)


def generate_overlap_vad_seq_per_file(frame_filepath, per_args) :

    out_dir = per_args['out_dir']
    smoothing_method = per_args['smoothing_method']
    frame, name = load_tensor_from_file(frame_filepath)

    per_args_float : Dict[str, float] = {}
    for i in per_args:
        if type(per_args[i])==float:
            per_args_float[i] = per_args[i]

    preds = generate_overlap_vad_seq_per_tensor(frame, per_args_float, smoothing_method)

    overlap_filepath = os.path.join(out_dir, name + "." + smoothing_method)
    with open(overlap_filepath, "w") as f:
        # f.write("\n".join(["{:.4f}".format(pred) for pred in preds]))
        for pred in preds:
            f.write(f"{pred:.4f}\n")

    return overlap_filepath


@torch.jit.script
def merge_overlap_segment(segments: torch.Tensor) -> torch.Tensor:
    """
    Merged the overlapped segemtns {(0, 1.5), (1, 3.5), } -> {(0, 3.5), }
    """
    segments = segments[segments[:, 0].sort()[1]]
    merge_boundary = (segments[:-1, 1] >= segments[1:, 0])
    head_padded = torch.nn.functional.pad(merge_boundary, [1, 0], mode='constant', value=0.0)
    head = segments[~head_padded, 0]
    tail_padded = torch.nn.functional.pad(merge_boundary, [0, 1], mode='constant', value=0.0)
    tail = segments[~tail_padded, 1]
    merged = torch.stack((head, tail), dim=1)
    return merged


@torch.jit.script
def filter_short_segments(segments: torch.Tensor, threshold: float) -> torch.Tensor:
    """
    Remove segments which duration is smaller than a threshold.
    """
    return segments[segments[:,1]  - segments[:,0]  >= threshold]


def percentile(data, perc: int):
    size = len(data)
    return sorted(data)[int(math.ceil((size * perc) / 100)) - 1]


def cal_vad_onset_offset(scale, onset, offset, sequence=None):
    """
    Calculate onset and offset threshold given different scale.
    """
    if scale == "absolute":
        mini = 0
        maxi = 1
    elif scale == "relative":
        mini = min(sequence)
        maxi = max(sequence)
    elif scale == "percentile":
        mini = percentile(sequence, 1)
        maxi = percentile(sequence, 99)

    onset = mini + onset * (maxi - mini)
    offset = mini + offset * (maxi - mini)
    return onset, offset


@torch.jit.script
def binarization(sequence: torch.Tensor, 
                 per_args: Dict[str, float]):
    """
    Binarize predictions to speech and non-speech

    Reference
    Paper: Gregory Gelly and Jean-Luc Gauvain. "Minimum Word Error Training of RNN-based Voice Activity Detection", InterSpeech 2015. 
    Implementation: https://github.com/pyannote/pyannote-audio/blob/master/pyannote/audio/utils/signal.py 

    Args:
        sequence (list) : A list of frame level predictions.
        per_args:
            onset (float): onset threshold for detecting the beginning and end of a speech 
            offset (float): offset threshold for detecting the end of a speech. 
            pad_onset (float): adding durations before each speech segment
            pad_offset (float): adding durations after each speech segment;
            shift_length_in_sec (float): amount of shift of window for generating the frame.
    
    Returns:
        speech_segments(set): Set of speech segment in (start, end) format. 
    """
    shift_length_in_sec = per_args.get('shift_length_in_sec', 0.01)

    onset = per_args.get('onset', 0.5)
    offset = per_args.get('offset', 0.5)
    pad_onset = per_args.get('pad_onset', 0.0)
    pad_offset = per_args.get('pad_offset', 0.0)

    # not useful for riva, will just pass fixed number
    # onset, offset = cal_vad_onset_offset(per_args.get('scale', 'absolute'), onset, offset, sequence)

    speech = False
    start = 0.0
    i = 0

    speech_segments  = torch.empty(0)
    
    for i in range(1, len(sequence)):
        # Current frame is speech
        if speech:
            # Switch from speech to non-speech
            if sequence[i] < offset:
                if i * shift_length_in_sec + pad_offset > max(0, start - pad_onset):
                    new_seg = torch.tensor([max(0, start - pad_onset), i * shift_length_in_sec + pad_offset]).unsqueeze(0)
                    speech_segments = torch.cat((speech_segments, new_seg), 0)

                start = i * shift_length_in_sec
                speech = False

        # Current frame is non-speech
        else:
            # Switch from non-speech to speech
            if sequence[i] > onset:
                start = i * shift_length_in_sec
                speech = True

    # if it's speech at the end, add final segment
    if speech:
        new_seg = torch.tensor([max(0, start - pad_onset), i * shift_length_in_sec + pad_offset]).unsqueeze(0)
        speech_segments = torch.cat((speech_segments, new_seg), 0)

    # Merge the overlapped speech segments due to padding
    speech_segments = merge_overlap_segment(speech_segments)  # not sorted
    return speech_segments

@torch.jit.script
def remove_segments(original_segments: torch.Tensor, to_be_removed_segments: torch.Tensor):
    for y in to_be_removed_segments:
         original_segments = original_segments[original_segments.eq(y).all(dim=1).logical_not()]
    return original_segments

@torch.jit.script
def get_gap_segments(segments: torch.Tensor) -> torch.Tensor:
    """
    Get the gap segments. {(start1, end1), (start2, end2), (start3, end3)} -> {(end1, start2), (end2, start3)}
    """
    segments = segments[segments[:, 0].sort()[1]]
    return torch.column_stack((segments[:-1, 1], segments[1:, 0]))
    
@torch.jit.script
def filtering(speech_segments: torch.Tensor,
              per_args: Dict[str, float]) -> torch.Tensor:

    """
    Filter out short non_speech and speech segments.

    Reference
    Paper: Gregory Gelly and Jean-Luc Gauvain. "Minimum Word Error Training of RNN-based Voice Activity Detection", InterSpeech 2015. 
    Implementation: https://github.com/pyannote/pyannote-audio/blob/master/pyannote/audio/utils/signal.py 
    Args:
        speech_segments (set): A set of speech segment in (start, end) format.  {(start1, end1), (start2, end2)}
        per_args:
            min_duration_on (float): threshold for small non_speech deletion
            min_duration_off (float): threshold for short speech segment deletion
            filter_speech_first (boolean): Whether to perform short speech segment deletion first.

    Returns:
        speech_segments(set): Filtered set of speech segment in (start, end) format.  {(start1, end1), (start2, end2)}
    """
    min_duration_on = per_args.get('min_duration_on', 0.0)
    min_duration_off = per_args.get('min_duration_off', 0.0)
    # filter_speech_first = per_args.get('filter_speech_first', True)
    filter_speech_first = True

    if filter_speech_first:
        # Filter out the shorter speech segments
        if min_duration_on > 0.0:
            speech_segments = filter_short_segments(speech_segments, min_duration_on)
        # Filter out the shorter non-speech segments and return to be as speech segments
        if min_duration_off > 0.0:
            # Find non-speech segments
            non_speech_segments = get_gap_segments(speech_segments)
            # Find shorter non-speech segments
            short_non_speech_segments = remove_segments(
                non_speech_segments, filter_short_segments(non_speech_segments, min_duration_off))
            # Return shorter non-speech segments to be as speech segments
            speech_segments = torch.cat((speech_segments,short_non_speech_segments),0)

            # Merge the overlapped speech segments
            speech_segments = merge_overlap_segment(speech_segments)
    else:
        if min_duration_off > 0.0:
            # Find non-speech segments
            non_speech_segments = get_gap_segments(speech_segments)
            # Find shorter non-speech segments
            short_non_speech_segments = remove_segments(
                non_speech_segments, filter_short_segments(non_speech_segments, min_duration_off))

            speech_segments = torch.cat((speech_segments,short_non_speech_segments),0)

            # Merge the overlapped speech segments
            speech_segments = merge_overlap_segment(speech_segments)
        if min_duration_on > 0.0:
            speech_segments = filter_short_segments(speech_segments, min_duration_on)
   
    return speech_segments


@torch.jit.script
def generate_vad_segment_table_per_tensor(sequence: torch.Tensor, per_args: Dict[str, float]) -> torch.Tensor:
    """
    See discription in generate_overlap_vad_seq.
    """
    shift_length_in_sec = per_args['shift_length_in_sec']

    speech_segments = binarization(sequence, per_args)
    speech_segments = filtering(speech_segments, per_args)

    # This is what riva team wants for VAD output. 
    speech_segments, _ = torch.sort(speech_segments, 0)

    dur = speech_segments[:, 1:2] - speech_segments[:, 0:1] + shift_length_in_sec
    speech_segments = torch.column_stack((speech_segments, dur))
    
    return speech_segments


def generate_vad_segment_table_per_file(pred_filepath, per_args):
    out_dir = per_args['out_dir']
    sequence, name = load_tensor_from_file(pred_filepath)

    per_args_float : Dict[str, float] = {}
    for i in per_args:
        if type(per_args[i])==float or type(per_args[i])==int:
            per_args_float[i] = per_args[i]
    preds = generate_vad_segment_table_per_tensor(sequence, per_args_float)
    save_name = name + ".txt"
    save_path = os.path.join(out_dir, save_name)
    with open(save_path, "w") as fp:
        for i in preds:
            fp.write(f"{i[0]:.4f} {i[2]:.4f} speech\n")

    return save_path


def generate_vad_segment_table(
    vad_pred_dir, postprocessing_params, shift_length_in_sec, num_workers, out_dir=None, threshold=None
):
    """
    Convert frame level prediction to speech segment in start and end times format.
    And save to csv file  in rttm-like format
            0, 10, speech
            17,18, speech
    Args:
        vad_pred_dir (str): directory of prediction files to be processed.
        postprocessing_params (dict): dictionary of thresholds for prediction score. See details in binarization and filtering.
        shift_length_in_sec (float): amount of shift of window for generating the frame.
        out_dir (str): output dir of generated table/csv file.
        num_workers(float): number of process for multiprocessing
    Returns:
        table_out_dir(str): directory of generate table.
    """

    p = multiprocessing.Pool(processes=num_workers)
    suffixes = ("frame", "mean", "median")
    vad_pred_filepath_list = [os.path.join(vad_pred_dir, x) for x in os.listdir(vad_pred_dir) if x.endswith(suffixes)]



    if out_dir:
        table_out_dir = out_dir
    else:
        table_out_dir_name = "table_output_tmp_"
        for key in postprocessing_params:
            table_out_dir_name = table_out_dir_name + str(key) + str(postprocessing_params[key]) + "_"

        table_out_dir = os.path.join(vad_pred_dir, table_out_dir_name)

    if not os.path.exists(table_out_dir):
        os.mkdir(table_out_dir)

    per_args = {"shift_length_in_sec": shift_length_in_sec, "out_dir": table_out_dir,}
    per_args = {**per_args, **postprocessing_params}

    p.starmap(generate_vad_segment_table_per_file, zip(vad_pred_filepath_list, repeat(per_args)))
    p.close()
    p.join()

    return table_out_dir


def vad_construct_pyannote_object_per_file(vad_table_filepath, groundtruth_RTTM_file):
    """
    Construct pyannote object for evaluation.
    Args:
        vad_table_filepath(str) : path of vad rttm-like table.
        groundtruth_RTTM_file(str): path of groundtruth rttm file.
    Returns:
        reference(pyannote.Annotation): groundtruth
        hypothesise(pyannote.Annotation): prediction
    """

    pred = pd.read_csv(vad_table_filepath, sep=" ", header=None)
    label = pd.read_csv(groundtruth_RTTM_file, sep=" ", delimiter=None, header=None)
    label = label.rename(columns={3: "start", 4: "dur", 7: "speaker"})

    # construct reference
    reference = Annotation()
    for index, row in label.iterrows():
        reference[Segment(row['start'], row['start'] + row['dur'])] = row['speaker']

    # construct hypothsis
    hypothesis = Annotation()
    for index, row in pred.iterrows():
        hypothesis[Segment(float(row[0]), float(row[0]) + float(row[1]))] = 'Speech'
    return reference, hypothesis


def get_parameter_grid(params):
    """
    Get the parameter grid given a dictionary of parameters.
    """
    has_filter_speech_first = False
    if 'filter_speech_first' in params:
        filter_speech_first = params['filter_speech_first']
        has_filter_speech_first = True
        params.pop("filter_speech_first")

    params_grid = list(ParameterGrid(params))

    if has_filter_speech_first:
        for i in params_grid:
            i['filter_speech_first'] = filter_speech_first
    return params_grid


def vad_tune_threshold_on_dev(
    params, vad_pred, groundtruth_RTTM, result_file="res", vad_pred_method="frame", focus_metric="DetER"
):
    """
    Tune thresholds on dev set. Return best thresholds which gives the lowest detection error rate (DetER) in thresholds.
    Args:
        params (dict): dictionary of parameter to be tuned on.
        vad_pred_method (str): suffix of prediction file. Use to locate file. Should be either in "frame", "mean" or "median".
        vad_pred_dir (str): directory of vad predictions or a file contains the paths of them
        groundtruth_RTTM_dir (str): directory of groundtruch rttm files or a file contains the paths of them.
        focus_metric (str): metrics we care most when tuning threshold. Should be either in "DetER", "FA", "MISS"
    Returns:
        best_threhsold (float): threshold that gives lowest DetER.
    """
    min_score = 100
    all_perf = {}
    try:
        check_if_param_valid(params)
    except:
        raise ValueError("Please check if the parameters are valid")

    paired_filenames, groundtruth_RTTM_dict, vad_pred_dict = pred_rttm_map(vad_pred, groundtruth_RTTM, vad_pred_method)
    metric = detection.DetectionErrorRate()
    params_grid = get_parameter_grid(params)

    for param in params_grid:
        for i in param:
            if type(param[i])==np.float64:
                param[i] = float(param[i])
        try:
            # perform binarization, filtering accoring to param and write to rttm-like table
            vad_table_dir = generate_vad_segment_table(vad_pred, param, shift_length_in_sec=0.01, num_workers=20)
            # add reference and hypothesis to metrics
            for filename in paired_filenames:
                groundtruth_RTTM_file = groundtruth_RTTM_dict[filename]
                vad_table_filepath = os.path.join(vad_table_dir, filename + ".txt")
                reference, hypothesis = vad_construct_pyannote_object_per_file(vad_table_filepath, groundtruth_RTTM_file)
                metric(reference, hypothesis)  # accumulation

            # delete tmp table files
            shutil.rmtree(vad_table_dir, ignore_errors=True)

            report = metric.report(display=False)
            DetER = report.iloc[[-1]][('detection error rate', '%')].item()
            FA = report.iloc[[-1]][('false alarm', '%')].item()
            MISS = report.iloc[[-1]][('miss', '%')].item()

            assert (
                focus_metric == "DetER" or focus_metric == "FA" or focus_metric == "MISS"
            ), "Metric we care most should be only in 'DetER', 'FA'or 'MISS'!"
            all_perf[str(param)] = {'DetER (%)': DetER, 'FA (%)': FA, 'MISS (%)': MISS}
            logging.info(f"parameter {param}, {all_perf[str(param)] }")

            score = all_perf[str(param)][focus_metric + ' (%)']

            del report
            metric.reset()  # reset internal accumulator

            # save results for analysis
            with open(result_file + ".txt", "a") as fp:
                fp.write(f"{param}, {all_perf[str(param)] }\n")

            if score < min_score:
                best_threhsold = param
                optimal_scores = all_perf[str(param)]
                min_score = score
            print("Current best", best_threhsold, optimal_scores)

        except RuntimeError as e:
            print(f"Pass {param}, with error {e}")
            pass
        except pd.errors.EmptyDataError as e1:
            print(f"Pass {param}, with error {e1}")
            pass
    return best_threhsold, optimal_scores


def check_if_param_valid(params):
    """
    Check if the parameters are valid.
    """
    for i in params:
        if i == "filter_speech_first":
            if not type(params["filter_speech_first"]) == bool:
                raise ValueError("Invalid inputs! filter_speech_first should be either True or False!")
        elif i == "pad_onset":
            continue
        elif i == "pad_offset":
            continue
        else:
            for j in params[i]:
                if not j >= 0:
                    raise ValueError(
                        "Invalid inputs! All float parameters excpet pad_onset and pad_offset should be larger than 0!"
                    )

    if not (all(i <= 1 for i in params['onset']) and all(i <= 1 for i in params['offset'])):
        raise ValueError("Invalid inputs! The onset and offset thresholds should be in range [0, 1]!")

    return True


def pred_rttm_map(vad_pred, groundtruth_RTTM, vad_pred_method="frame"):
    """
    Find paired files in vad_pred and groundtruth_RTTM
    """
    groundtruth_RTTM_dict = {}
    if os.path.isfile(groundtruth_RTTM):
        with open(groundtruth_RTTM, "r") as fp:
            groundtruth_RTTM_files = fp.read().splitlines()
    elif os.path.isdir(groundtruth_RTTM):
        groundtruth_RTTM_files = glob.glob(os.path.join(groundtruth_RTTM, "*.rttm"))
    else:
        raise ValueError(
            "groundtruth_RTTM should either be a directory contains rttm files or a file contains paths to them!"
        )
    for f in groundtruth_RTTM_files:
        filename = os.path.basename(f).rsplit(".", 1)[0]
        groundtruth_RTTM_dict[filename] = f

    vad_pred_dict = {}
    if os.path.isfile(vad_pred):
        with open(vad_pred, "r") as fp:
            vad_pred_files = fp.read().splitlines()
    elif os.path.isdir(vad_pred):
        vad_pred_files = glob.glob(os.path.join(vad_pred, "*." + vad_pred_method))
    else:
        raise ValueError(
            "vad_pred should either be a directory contains vad pred files or a file contains paths to them!"
        )
    for f in vad_pred_files:
        filename = os.path.basename(f).rsplit(".", 1)[0]
        vad_pred_dict[filename] = f

    paired_filenames = groundtruth_RTTM_dict.keys() & vad_pred_dict.keys()
    return paired_filenames, groundtruth_RTTM_dict, vad_pred_dict


def plot(
    path2audio_file,
    path2_vad_pred,
    path2ground_truth_label=None,
    offset=0,
    duration=None,
    threshold=None,
    per_args=None,
):
    """
    Plot VAD outputs for demonstration in tutorial
    Args:
        path2audio_file (str):  path to audio file.
        path2_vad_pred (str): path to vad prediction file,
        path2ground_truth_label(str): path to groundtruth label file.
        threshold (float): threshold for prediction score (from 0 to 1).
    """
    plt.figure(figsize=[20, 2])
    FRAME_LEN = 0.01

    audio, sample_rate = librosa.load(path=path2audio_file, sr=16000, mono=True, offset=offset, duration=duration)
    dur = librosa.get_duration(y=audio, sr=sample_rate)

    time = np.arange(offset, offset + dur, FRAME_LEN)
    # frame = np.loadtxt(path2_vad_pred)
    frame, _ = load_tensor_from_file(path2_vad_pred) 

    frame = frame[int(offset / FRAME_LEN) : int((offset + dur) / FRAME_LEN)]

    len_pred = len(frame)
    ax1 = plt.subplot()
    ax1.plot(np.arange(audio.size) / sample_rate, audio, 'gray')
    ax1.set_xlim([0, int(dur) + 1])
    ax1.tick_params(axis='y', labelcolor='b')
    ax1.set_ylabel('Signal')
    ax1.set_ylim([-1, 1])
    ax2 = ax1.twinx()

    prob = frame
    if threshold and per_args:
        raise ValueError("threshold and per_args cannot be used at same time!")
    if not threshold and not per_args:
        raise ValueError("One and only one of threshold and per_args must have been used!")

    if threshold:
        pred = np.where(prob >= threshold, 1, 0)
    if per_args:
        speech_segments = binarization(prob, per_args)
        speech_segments = filtering(speech_segments, per_args)
        pred = gen_pred_from_speech_segments(speech_segments, prob)

    if path2ground_truth_label:
        label = extract_labels(path2ground_truth_label, time)
        ax2.plot(np.arange(len_pred) * FRAME_LEN, label, 'r', label='label')

    ax2.plot(np.arange(len_pred) * FRAME_LEN, pred, 'b', label='pred')
    ax2.plot(np.arange(len_pred) * FRAME_LEN, prob, 'g--', label='speech prob')
    ax2.tick_params(axis='y', labelcolor='r')
    ax2.legend(loc='lower right', shadow=True)
    ax2.set_ylabel('Preds and Probas')
    ax2.set_ylim([-0.1, 1.1])
    return ipd.Audio(audio, rate=16000)


def gen_pred_from_speech_segments(speech_segments, prob, shift_length_in_sec=0.01):
    """
    Generate prediction arrays like 000111000... from speech segments {[0,1][2,4]} 
    """
    pred = np.zeros(prob.shape)
    speech_segments = [list(i) for i in speech_segments]
    speech_segments.sort(key=lambda x: x[0])

    for seg in speech_segments:
        start = int(seg[0] / shift_length_in_sec)
        end = int(seg[1] / shift_length_in_sec)
        pred[start:end] = 1
    return pred


def extract_labels(path2ground_truth_label, time):
    """
    Extract groundtruth label for given time period.
    path2ground_truth_label (str): path of groundtruth label file 
    time (list) : a list of array represent time period.
    """

    data = pd.read_csv(path2ground_truth_label, sep=" ", delimiter=None, header=None)
    data = data.rename(columns={3: "start", 4: "dur", 7: "speaker"})
    labels = []
    for pos in time:
        line = data[(data["start"] <= pos) & (data["start"] + data["dur"] > pos)]
        if len(line) >= 1:
            labels.append(1)
        else:
            labels.append(0)
    return labels


def generate_vad_frame_pred(vad_model, window_length_in_sec, shift_length_in_sec, manifest_vad_input, out_dir):
    """
    Generate VAD frame level prediction and write to out_dir
    """
    time_unit = int(window_length_in_sec / shift_length_in_sec)
    trunc = int(time_unit / 2)
    trunc_l = time_unit - trunc
    all_len = 0

    data = []
    for line in open(manifest_vad_input, 'r'):
        file = json.loads(line)['audio_filepath'].split("/")[-1]
        data.append(file.split(".wav")[0])
    logging.info(f"Inference on {len(data)} audio files/json lines!")

    status = get_vad_stream_status(data)
    for i, test_batch in enumerate(vad_model.test_dataloader()):
        test_batch = [x.to(vad_model.device) for x in test_batch]
        with autocast():
            log_probs = vad_model(input_signal=test_batch[0], input_signal_length=test_batch[1])
            probs = torch.softmax(log_probs, dim=-1)
            pred = probs[:, 1]

            if status[i] == 'start':
                to_save = pred[:-trunc]
            elif status[i] == 'next':
                to_save = pred[trunc:-trunc_l]
            elif status[i] == 'end':
                to_save = pred[trunc_l:]
            else:
                to_save = pred

            all_len += len(to_save)
            outpath = os.path.join(out_dir, data[i] + ".frame")
            with open(outpath, "a") as fout:
                for f in range(len(to_save)):
                    fout.write('{0:0.4f}\n'.format(to_save[f]))

        del test_batch
        if status[i] == 'end' or status[i] == 'single':
            logging.debug(f"Overall length of prediction of {data[i]} is {all_len}!")
            all_len = 0
    return out_dir


def init_vad_model(model_path):
    """
    Initiate VAD model with model path
    """
    if model_path.endswith('.nemo'):
        logging.info(f"Using local VAD model from {model_path}")
        vad_model = EncDecClassificationModel.restore_from(restore_path=model_path)
    elif model_path.endswith('.ckpt'):
        vad_model = EncDecClassificationModel.load_from_checkpoint(checkpoint_path=model_path)
    else:
        logging.info(f"Using NGC cloud VAD model {model_path}")
        vad_model = EncDecClassificationModel.from_pretrained(model_name=model_path)
    return vad_model


def stitch_segmented_asr_output(
    segmented_output_manifest: str, 
    speech_segments_tensor_dir: str = None,
    stitched_output_manifest: str = None) -> str:
    """
    Stitch the prediction of speech segments.
    """

    if not stitched_output_manifest:
        stitched_output_manifest = "asr_stitched_output_manifest.json"
        
    if not speech_segments_tensor_dir:
        speech_segments_tensor_dir = "speech_segments"
    
    if not os.path.exists(speech_segments_tensor_dir):
        os.mkdir(speech_segments_tensor_dir)

    segmented_output=[]
    for line in open(segmented_output_manifest, 'r', encoding='utf-8'):
            file = json.loads(line)
            segmented_output.append(file)

    with open(stitched_output_manifest, 'w', encoding='utf-8') as fout:
        speech_segments = torch.Tensor()
        all_pred_text = ""
        if len(segmented_output) > 1:
            for i in range(1, len(segmented_output)):
                start, end = segmented_output[i-1]['offset'], segmented_output[i-1]['offset']+segmented_output[i-1]['duration']
                new_seg = torch.tensor([start,end]).unsqueeze(0)
                speech_segments = torch.cat((speech_segments, new_seg), 0)
                pred_text = segmented_output[i-1]['pred_text']
                all_pred_text += pred_text
                name = segmented_output[i-1]['audio_filepath'].split("/")[-1].rsplit(".", 1)[0] 

                if segmented_output[i-1]['audio_filepath'] != segmented_output[i]['audio_filepath']:
            
                    speech_segments_tensor_path=os.path.join(speech_segments_tensor_dir, 
                                                             name +'.pt')
                    torch.save(speech_segments, speech_segments_tensor_path) 
                    meta = {
                        'audio_filepath': segmented_output[i-1]['audio_filepath'],
                        'speech_segments_filepath': speech_segments_tensor_path,
                        'pred_text': all_pred_text,
                    }

                    json.dump(meta, fout)
                    fout.write('\n')
                    fout.flush()
                    speech_segments = torch.Tensor()
                    all_pred_text = ""
                else:
                    all_pred_text += " "   
        else:
            i=-1

        start, end = segmented_output[i]['offset'], segmented_output[i]['offset']+segmented_output[i]['duration']
        new_seg = torch.tensor([start,end]).unsqueeze(0)
        speech_segments = torch.cat((speech_segments, new_seg), 0)    
        pred_text  = segmented_output[i]['pred_text']
        all_pred_text += pred_text
        name = segmented_output[i]['audio_filepath'].split("/")[-1].rsplit(".", 1)[0] 
        speech_segments_tensor_path=os.path.join(speech_segments_tensor_dir, name + '.pt')
        torch.save(speech_segments, speech_segments_tensor_path) 

        meta = {
            'audio_filepath': segmented_output[i]['audio_filepath'],
            'speech_segments_filepath': speech_segments_tensor_path,
            'pred_text': all_pred_text
        }
        json.dump(meta, fout)
        fout.write('\n')
        fout.flush()
        
        logging.info(f"Finish stitch segmented ASR output to {stitched_output_manifest}, the speech segments info has been stored in directory {speech_segments_tensor_dir}")
        return stitched_output_manifest<|MERGE_RESOLUTION|>--- conflicted
+++ resolved
@@ -163,13 +163,10 @@
 
     except Exception as e:
         err_file = "error.log"
-<<<<<<< HEAD
-        with open(err_file, 'w') as fout:
-            fout.write(file + ":" + str(e))
-=======
+
         with open(err_file, 'w', encoding='utf-8') as fout:
             fout.write(filepath + ":" + str(e))
->>>>>>> da2b4023
+    
     return res
 
 
