--- conflicted
+++ resolved
@@ -1961,12 +1961,53 @@
             16"
       }
     }
-<<<<<<< HEAD
-
+    stage('L2: Megatron GPT Convert from Megatron-LM checkpoing and Eval') {
+      when {
+        anyOf {
+          branch 'main'
+          changeRequest target: 'main'
+        }
+      }
+      failFast true
+      steps {
+        sh "python -m torch.distributed.launch --nproc_per_node=2 \
+        examples/nlp/language_modeling/megatron_lm_ckpt_to_nemo.py \
+        --checkpoint_folder=/home/TestData/nlp/megatron_gpt/data/gpt/iter_0008700 \
+        --checkpoint_name=model_optim_rng.pt \
+        --hparams_file=/home/TestData/nlp/megatron_gpt/data/gpt/iter_0008700/hparams.yaml \
+        --nemo_file_path=examples/nlp/language_modeling/small_gpt.nemo \
+        --model_type=gpt \
+        --tensor_model_parallel_size=2"
+        sh "python examples/nlp/language_modeling/megatron_gpt_eval.py \
+        --model_file=examples/nlp/language_modeling/small_gpt.nemo \
+        --tokens_to_generate=32 \
+        --tensor_model_parallel_size=2 \
+        --prompt='This is a test.'"
+        sh "rm examples/nlp/language_modeling/small_gpt.nemo"
+      }
+    }
+    stage('L2: Megatron Change Partitions') {
+      when {
+        anyOf {
+          branch 'main'
+          changeRequest target: 'main'
+        }
+      }
+      failFast true
+      steps{
+        sh "python examples/nlp/language_modeling/megatron_change_num_partitions.py \
+            --model_file \
+            /home/TestData/nlp/megatron_gpt/TP2/megatron_gpt_tp2.nemo \
+            --target_file \
+            /home/TestData/nlp/megatron_gpt/TP2/test-split.nemo \
+            --tensor_model_parallel_size \
+            2 \
+            --target_tensor_model_parallel_size \
+            1"
+          sh "rm /home/TestData/nlp/megatron_gpt/TP2/test-split.nemo"
+      }
+    }
     stage('L2: Megatron T5 Pretraining and Resume Training') {
-=======
-    stage('L2: Megatron GPT Convert from Megatron-LM checkpoing and Eval') {
->>>>>>> 83444044
       when {
         anyOf {
           branch 'main'
@@ -1975,7 +2016,6 @@
       }
       failFast true
       steps {
-<<<<<<< HEAD
         sh "python examples/nlp/language_modeling/megatron_t5_pretraining.py \
         trainer.gpus=2 \
         trainer.log_every_n_steps=1 \
@@ -2019,25 +2059,6 @@
       }
     }
       stage('L2: Megatron T5 Eval') {
-=======
-        sh "python -m torch.distributed.launch --nproc_per_node=2 \
-        examples/nlp/language_modeling/megatron_lm_ckpt_to_nemo.py \
-        --checkpoint_folder=/home/TestData/nlp/megatron_gpt/data/gpt/iter_0008700 \
-        --checkpoint_name=model_optim_rng.pt \
-        --hparams_file=/home/TestData/nlp/megatron_gpt/data/gpt/iter_0008700/hparams.yaml \
-        --nemo_file_path=examples/nlp/language_modeling/small_gpt.nemo \
-        --model_type=gpt \
-        --tensor_model_parallel_size=2"
-        sh "python examples/nlp/language_modeling/megatron_gpt_eval.py \
-        --model_file=examples/nlp/language_modeling/small_gpt.nemo \
-        --tokens_to_generate=32 \
-        --tensor_model_parallel_size=2 \
-        --prompt='This is a test.'"
-        sh "rm examples/nlp/language_modeling/small_gpt.nemo"
-      }
-    }
-    stage('L2: Megatron Change Partitions') {
->>>>>>> 83444044
       when {
         anyOf {
           branch 'main'
@@ -2046,25 +2067,12 @@
       }
       failFast true
       steps{
-<<<<<<< HEAD
         sh "python examples/nlp/language_modeling/megatron_t5_eval.py \
             --model_file \
             /home/TestData/nlp/megatron_t5/220m/megatron_t5_220m.nemo \
             --prompt \
             'How do I fix my GPU memory issue? I am seeing <mask> out of memory.' \
             --tensor_model_parallel_size 1"
-=======
-        sh "python examples/nlp/language_modeling/megatron_change_num_partitions.py \
-            --model_file \
-            /home/TestData/nlp/megatron_gpt/TP2/megatron_gpt_tp2.nemo \
-            --target_file \
-            /home/TestData/nlp/megatron_gpt/TP2/test-split.nemo \
-            --tensor_model_parallel_size \
-            2 \
-            --target_tensor_model_parallel_size \
-            1"
-          sh "rm /home/TestData/nlp/megatron_gpt/TP2/test-split.nemo"
->>>>>>> 83444044
       }
     }
     stage('L2: TTS Fast dev runs 1') {
