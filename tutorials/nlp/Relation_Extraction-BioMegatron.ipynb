--- conflicted
+++ resolved
@@ -6,20 +6,7 @@
    "metadata": {},
    "outputs": [],
    "source": [
-<<<<<<< HEAD
-    "\"\"\"\n",
-    "WARNING: This tutorial and MegatronBERT are not supported as part of NeMo release 1.5.0. \n",
-    "Please use version 1.4.0 https://github.com/NVIDIA/NeMo/tree/r1.4.0\n",
-    "\n",
-    "You can download the 1.4.0 NeMo container with the command:\n",
-    "\n",
-    "docker pull nvcr.io/nvidia/nemo:1.4.0\n",
-    "\n",
-    "or make sure BRANCH is set to r1.4.0 when using this notebook on Google Colab\n",
-    "\"\"\""
-=======
     "BRANCH = 'r1.6.0'"
->>>>>>> 66b5b07b
    ]
   },
   {
@@ -44,11 +31,7 @@
     "# If you're using Google Colab and not running locally, run this cell\n",
     "\n",
     "# install NeMo\n",
-<<<<<<< HEAD
-    "BRANCH = 'r1.4.0'\n",
-=======
-    "\n",
->>>>>>> 66b5b07b
+    "\n",
     "!python -m pip install git+https://github.com/NVIDIA/NeMo.git@$BRANCH#egg=nemo_toolkit[nlp]\n"
    ]
   },
