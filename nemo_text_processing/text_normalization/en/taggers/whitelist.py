# Copyright (c) 2021, NVIDIA CORPORATION.  All rights reserved.
# Copyright 2015 and onwards Google, Inc.
#
# Licensed under the Apache License, Version 2.0 (the "License");
# you may not use this file except in compliance with the License.
# You may obtain a copy of the License at
#
#     http://www.apache.org/licenses/LICENSE-2.0
#
# Unless required by applicable law or agreed to in writing, software
# distributed under the License is distributed on an "AS IS" BASIS,
# WITHOUT WARRANTIES OR CONDITIONS OF ANY KIND, either express or implied.
# See the License for the specific language governing permissions and
# limitations under the License.

from nemo_text_processing.text_normalization.en.graph_utils import (
    NEMO_CHAR,
    NEMO_NOT_SPACE,
    NEMO_UPPER,
    SINGULAR_TO_PLURAL,
    GraphFst,
    convert_space,
)
from nemo_text_processing.text_normalization.en.utils import get_abs_path, load_labels

try:
    import pynini
    from pynini.lib import pynutil

    PYNINI_AVAILABLE = True
except (ModuleNotFoundError, ImportError):
    PYNINI_AVAILABLE = False


class WhiteListFst(GraphFst):
    """
    Finite state transducer for classifying whitelist, e.g.
        misses -> tokens { name: "mrs" }
        for non-deterministic case: "Dr. Abc" ->
            tokens { name: "drive" } tokens { name: "Abc" }
            tokens { name: "doctor" } tokens { name: "Abc" }
            tokens { name: "Dr." } tokens { name: "Abc" }
    This class has highest priority among all classifier grammars. Whitelisted tokens are defined and loaded from "data/whitelist.tsv".

    Args:
        input_case: accepting either "lower_cased" or "cased" input.
        deterministic: if True will provide a single transduction option,
            for False multiple options (used for audio-based normalization)
        input_file: path to a file with whitelist replacements
    """

    def __init__(self, input_case: str, deterministic: bool = True, input_file: str = None, lm: bool = False):
        super().__init__(name="whitelist", kind="classify", deterministic=deterministic)

        def _get_whitelist_graph(input_case, file, is_default=True):
            whitelist = load_labels(file)
            if input_case == "lower_cased":
                whitelist = [(x.lower(), y) for x, y in whitelist]
            else:
                whitelist = [(x, y) for x, y in whitelist]

            if not is_default:
                whitelist = [(x, f"|raw_start|{x}|raw_end||norm_start|{y}|norm_end|") for (x, y) in whitelist]
            graph = pynini.string_map(whitelist)
            return graph

<<<<<<< HEAD
        is_default = not lm
        if deterministic:
            graph = _get_whitelist_graph(input_case, get_abs_path("data/whitelist_tts.tsv"))
        else:
            graph = _get_whitelist_graph(input_case, get_abs_path("data/whitelist_tts.tsv"), is_default=is_default)
            graph |= _get_whitelist_graph(input_case, get_abs_path("data/whitelist_alternatives.tsv"), is_default=is_default)
=======
        graph = _get_whitelist_graph(input_case, get_abs_path("data/whitelist_tts.tsv"))
        for x in [".", ". "]:
            graph |= (
                NEMO_UPPER
                + pynini.closure(pynutil.delete(x) + NEMO_UPPER, 2)
                + pynini.closure(pynutil.delete("."), 0, 1)
            )
        if not deterministic:
            graph |= _get_whitelist_graph(input_case, get_abs_path("data/whitelist_alternatives.tsv"))
>>>>>>> d6831a79

            multiple_forms_whitelist_graph = get_formats(get_abs_path("data/whitelist_alternatives_all_format.tsv"), is_default=is_default)
            graph |= multiple_forms_whitelist_graph

            graph_unit = pynini.string_file(get_abs_path("data/measurements.tsv"))
            graph_unit_plural = graph_unit @ SINGULAR_TO_PLURAL
            units_graph = pynini.compose(NEMO_CHAR ** (3, ...), convert_space(graph_unit | graph_unit_plural))
            graph |= units_graph
            # convert to states only if comma is present before the abbreviation to avoid converting all caps words,
            # e.g. "IN", "OH", "OK"
            # TODO or only exclude above?
            states = load_labels(get_abs_path("data/address/states.tsv"))
            additional_options = []
            for x, y in states:
                if input_case == "lower_cased":
                    x = x.lower()

                if is_default:
                    additional_options.append((x, f"{y[0]}.{y[1:]}"))
                else:
                    additional_options.append((f"|norm_start|{x}|norm_end|", f"|raw_start|{y[0]}.{y[1:]}|raw_end|"))

            states.extend(additional_options)
            state_graph = pynini.string_map(states)
            graph |= (
                pynini.closure(NEMO_NOT_SPACE, 1) + pynini.union(", ", ",") + pynini.invert(state_graph).optimize()
            )

        if input_file:
            whitelist_provided = _get_whitelist_graph(input_case, input_file)
            if not deterministic:
                graph |= whitelist_provided
            else:
                graph = whitelist_provided

        self.graph = (convert_space(graph)).optimize()

        self.fst = (pynutil.insert("name: \"") + self.graph + pynutil.insert("\"")).optimize()


def get_formats(input_f, input_case="cased", is_default=False):
    """
    Adds various abbreviation format options to the list of acceptable input forms
    """
    multiple_formats = load_labels(input_f)
    additional_options = []
    for x, y in multiple_formats:
        if input_case == "lower_cased":
            x = x.lower()
        additional_options.append((f"{x}.", y))  # default "dr" -> doctor, this includes period "dr." -> doctor
        additional_options.append((f"{x[0].upper() + x[1:]}", f"{y[0].upper() + y[1:]}"))  # "Dr" -> Doctor
        additional_options.append((f"{x[0].upper() + x[1:]}.", f"{y[0].upper() + y[1:]}"))  # "Dr." -> Doctor
        additional_options.append((f"{x.upper()}", f"{y[0].upper() + y[1:]}"))  # DR -> Doctor
        additional_options.append((f"{x.upper()}.", f"{y[0].upper() + y[1:]}"))  # DR. -> Doctor
    multiple_formats.extend(additional_options)

    if not is_default:
        multiple_formats = [(x, f"|raw_start|{x}|raw_end||norm_start|{y}|norm_end|") for (x, y) in multiple_formats]

    multiple_formats = pynini.string_map(multiple_formats)
    return multiple_formats<|MERGE_RESOLUTION|>--- conflicted
+++ resolved
@@ -64,25 +64,32 @@
             graph = pynini.string_map(whitelist)
             return graph
 
-<<<<<<< HEAD
+
         is_default = not lm
         if deterministic:
             graph = _get_whitelist_graph(input_case, get_abs_path("data/whitelist_tts.tsv"))
         else:
             graph = _get_whitelist_graph(input_case, get_abs_path("data/whitelist_tts.tsv"), is_default=is_default)
             graph |= _get_whitelist_graph(input_case, get_abs_path("data/whitelist_alternatives.tsv"), is_default=is_default)
-=======
-        graph = _get_whitelist_graph(input_case, get_abs_path("data/whitelist_tts.tsv"))
-        for x in [".", ". "]:
-            graph |= (
-                NEMO_UPPER
-                + pynini.closure(pynutil.delete(x) + NEMO_UPPER, 2)
-                + pynini.closure(pynutil.delete("."), 0, 1)
-            )
+
+        if lm:
+            # TODO add boundaries
+            for x in [".", ". "]:
+                graph |= (
+                    NEMO_UPPER
+                    + pynini.closure(pynutil.delete(x) + NEMO_UPPER, 2)
+                    + pynini.closure(pynutil.delete("."), 0, 1)
+                )
+        else:
+            for x in [".", ". "]:
+                graph |= (
+                    NEMO_UPPER
+                    + pynini.closure(pynutil.delete(x) + NEMO_UPPER, 2)
+                    + pynini.closure(pynutil.delete("."), 0, 1)
+                )
+
+
         if not deterministic:
-            graph |= _get_whitelist_graph(input_case, get_abs_path("data/whitelist_alternatives.tsv"))
->>>>>>> d6831a79
-
             multiple_forms_whitelist_graph = get_formats(get_abs_path("data/whitelist_alternatives_all_format.tsv"), is_default=is_default)
             graph |= multiple_forms_whitelist_graph
 
